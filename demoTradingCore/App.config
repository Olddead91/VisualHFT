﻿<?xml version="1.0" encoding="utf-8"?>
<configuration>
  <configSections>
    <section name="nlog" type="NLog.Config.ConfigSectionHandler, NLog" />
    <!-- other sections if any -->
    <!-- For more information on Entity Framework configuration, visit http://go.microsoft.com/fwlink/?LinkID=237468 -->
    <section name="entityFramework" type="System.Data.Entity.Internal.ConfigFile.EntityFrameworkSection, EntityFramework, Version=6.0.0.0, Culture=neutral, PublicKeyToken=b77a5c561934e089" requirePermission="false" />
  </configSections>
  <startup>
    <supportedRuntime version="v4.0" sku=".NETFramework,Version=v4.7.2" />
  </startup>
  <runtime>
    <assemblyBinding xmlns="urn:schemas-microsoft-com:asm.v1">
      <dependentAssembly>
        <assemblyIdentity name="Newtonsoft.Json" publicKeyToken="30ad4fe6b2a6aeed" culture="neutral" />
        <bindingRedirect oldVersion="0.0.0.0-13.0.0.0" newVersion="13.0.0.0" />
      </dependentAssembly>
      <dependentAssembly>
        <assemblyIdentity name="System.Runtime.CompilerServices.Unsafe" publicKeyToken="b03f5f7f11d50a3a" culture="neutral" />
        <bindingRedirect oldVersion="0.0.0.0-6.0.3.0" newVersion="6.0.3.0" />
      </dependentAssembly>
      <dependentAssembly>
        <assemblyIdentity name="System.Text.Json" publicKeyToken="cc7b13ffcd2ddd51" culture="neutral" />
<<<<<<< HEAD
        <bindingRedirect oldVersion="0.0.0.0-9.0.0.5" newVersion="9.0.0.5" />
=======
        <bindingRedirect oldVersion="0.0.0.0-9.0.0.4" newVersion="9.0.0.4" />
>>>>>>> 242f285c
      </dependentAssembly>
      <dependentAssembly>
        <assemblyIdentity name="System.Memory" publicKeyToken="cc7b13ffcd2ddd51" culture="neutral" />
        <bindingRedirect oldVersion="0.0.0.0-4.0.5.0" newVersion="4.0.5.0" />
      </dependentAssembly>
      <dependentAssembly>
        <assemblyIdentity name="NLog" publicKeyToken="5120e14c03d0593c" culture="neutral" />
        <bindingRedirect oldVersion="0.0.0.0-5.0.0.0" newVersion="5.0.0.0" />
      </dependentAssembly>
      <dependentAssembly>
        <assemblyIdentity name="System.Configuration.ConfigurationManager" publicKeyToken="cc7b13ffcd2ddd51" culture="neutral" />
<<<<<<< HEAD
        <bindingRedirect oldVersion="0.0.0.0-9.0.0.5" newVersion="9.0.0.5" />
=======
        <bindingRedirect oldVersion="0.0.0.0-9.0.0.4" newVersion="9.0.0.4" />
>>>>>>> 242f285c
      </dependentAssembly>
      <dependentAssembly>
        <assemblyIdentity name="System.Threading.Tasks.Extensions" publicKeyToken="cc7b13ffcd2ddd51" culture="neutral" />
        <bindingRedirect oldVersion="0.0.0.0-4.2.4.0" newVersion="4.2.4.0" />
      </dependentAssembly>
      <dependentAssembly>
        <assemblyIdentity name="System.Buffers" publicKeyToken="cc7b13ffcd2ddd51" culture="neutral" />
        <bindingRedirect oldVersion="0.0.0.0-4.0.5.0" newVersion="4.0.5.0" />
      </dependentAssembly>
      <dependentAssembly>
        <assemblyIdentity name="Microsoft.Bcl.AsyncInterfaces" publicKeyToken="cc7b13ffcd2ddd51" culture="neutral" />
        <bindingRedirect oldVersion="0.0.0.0-9.0.0.1" newVersion="9.0.0.1" />
      </dependentAssembly>
      <dependentAssembly>
        <assemblyIdentity name="System.Numerics.Vectors" publicKeyToken="b03f5f7f11d50a3a" culture="neutral" />
        <bindingRedirect oldVersion="0.0.0.0-4.1.6.0" newVersion="4.1.6.0" />
      </dependentAssembly>
      <dependentAssembly>
        <assemblyIdentity name="System.Text.Encodings.Web" publicKeyToken="cc7b13ffcd2ddd51" culture="neutral" />
<<<<<<< HEAD
        <bindingRedirect oldVersion="0.0.0.0-9.0.0.5" newVersion="9.0.0.5" />
      </dependentAssembly>
      <dependentAssembly>
        <assemblyIdentity name="System.IdentityModel.Tokens.Jwt" publicKeyToken="31bf3856ad364e35" culture="neutral" />
        <bindingRedirect oldVersion="0.0.0.0-8.12.0.0" newVersion="8.12.0.0" />
      </dependentAssembly>
      <dependentAssembly>
        <assemblyIdentity name="Microsoft.IdentityModel.Tokens" publicKeyToken="31bf3856ad364e35" culture="neutral" />
        <bindingRedirect oldVersion="0.0.0.0-8.12.0.0" newVersion="8.12.0.0" />
      </dependentAssembly>
      <dependentAssembly>
        <assemblyIdentity name="Microsoft.Bcl.TimeProvider" publicKeyToken="cc7b13ffcd2ddd51" culture="neutral" />
        <bindingRedirect oldVersion="0.0.0.0-9.0.0.5" newVersion="9.0.0.5" />
      </dependentAssembly>
      <dependentAssembly>
        <assemblyIdentity name="Microsoft.Extensions.Logging.Abstractions" publicKeyToken="adb9793829ddae60" culture="neutral" />
        <bindingRedirect oldVersion="0.0.0.0-9.0.0.5" newVersion="9.0.0.5" />
=======
        <bindingRedirect oldVersion="0.0.0.0-9.0.0.4" newVersion="9.0.0.4" />
      </dependentAssembly>
      <dependentAssembly>
        <assemblyIdentity name="System.IdentityModel.Tokens.Jwt" publicKeyToken="31bf3856ad364e35" culture="neutral" />
        <bindingRedirect oldVersion="0.0.0.0-8.9.0.0" newVersion="8.9.0.0" />
      </dependentAssembly>
      <dependentAssembly>
        <assemblyIdentity name="Microsoft.IdentityModel.Tokens" publicKeyToken="31bf3856ad364e35" culture="neutral" />
        <bindingRedirect oldVersion="0.0.0.0-8.9.0.0" newVersion="8.9.0.0" />
      </dependentAssembly>
      <dependentAssembly>
        <assemblyIdentity name="Microsoft.Bcl.TimeProvider" publicKeyToken="cc7b13ffcd2ddd51" culture="neutral" />
        <bindingRedirect oldVersion="0.0.0.0-9.0.0.4" newVersion="9.0.0.4" />
      </dependentAssembly>
      <dependentAssembly>
        <assemblyIdentity name="Microsoft.Extensions.Logging.Abstractions" publicKeyToken="adb9793829ddae60" culture="neutral" />
        <bindingRedirect oldVersion="0.0.0.0-9.0.0.4" newVersion="9.0.0.4" />
>>>>>>> 242f285c
      </dependentAssembly>
      <dependentAssembly>
        <assemblyIdentity name="Microsoft.Bcl.Memory" publicKeyToken="cc7b13ffcd2ddd51" culture="neutral" />
        <bindingRedirect oldVersion="0.0.0.0-9.0.0.4" newVersion="9.0.0.4" />
      </dependentAssembly>
      <dependentAssembly>
        <assemblyIdentity name="System.Diagnostics.DiagnosticSource" publicKeyToken="cc7b13ffcd2ddd51" culture="neutral" />
<<<<<<< HEAD
        <bindingRedirect oldVersion="0.0.0.0-9.0.0.5" newVersion="9.0.0.5" />
=======
        <bindingRedirect oldVersion="0.0.0.0-9.0.0.4" newVersion="9.0.0.4" />
>>>>>>> 242f285c
      </dependentAssembly>
    </assemblyBinding>
  </runtime>
  <connectionStrings>
    <add name="dbEntities" connectionString="metadata=res://*/Models.dbModel.csdl|res://*/Models.dbModel.ssdl|res://*/Models.dbModel.msl;provider=System.Data.SqlClient;provider connection string=&quot;data source=.;initial catalog=hft;integrated security=True;MultipleActiveResultSets=True;App=EntityFramework&quot;" providerName="System.Data.EntityClient" />
  </connectionStrings>
  <nlog xmlns="http://www.nlog-project.org/schemas/NLog.xsd" xmlns:xsi="http://www.w3.org/2001/XMLSchema-instance" autoReload="true" throwExceptions="false" internalLogLevel="Off" internalLogFile="c:\temp\nlog-internal.log">
    <targets>
      <target xsi:type="Console" name="console" />
    </targets>
    <rules>
      <logger name="*" minlevel="Trace" writeTo="console" />
    </rules>
  </nlog>
  <entityFramework>
    <providers>
      <provider invariantName="System.Data.SqlClient" type="System.Data.Entity.SqlServer.SqlProviderServices, EntityFramework.SqlServer" />
    </providers>
  </entityFramework>
</configuration><|MERGE_RESOLUTION|>--- conflicted
+++ resolved
@@ -21,11 +21,7 @@
       </dependentAssembly>
       <dependentAssembly>
         <assemblyIdentity name="System.Text.Json" publicKeyToken="cc7b13ffcd2ddd51" culture="neutral" />
-<<<<<<< HEAD
-        <bindingRedirect oldVersion="0.0.0.0-9.0.0.5" newVersion="9.0.0.5" />
-=======
         <bindingRedirect oldVersion="0.0.0.0-9.0.0.4" newVersion="9.0.0.4" />
->>>>>>> 242f285c
       </dependentAssembly>
       <dependentAssembly>
         <assemblyIdentity name="System.Memory" publicKeyToken="cc7b13ffcd2ddd51" culture="neutral" />
@@ -37,11 +33,7 @@
       </dependentAssembly>
       <dependentAssembly>
         <assemblyIdentity name="System.Configuration.ConfigurationManager" publicKeyToken="cc7b13ffcd2ddd51" culture="neutral" />
-<<<<<<< HEAD
         <bindingRedirect oldVersion="0.0.0.0-9.0.0.5" newVersion="9.0.0.5" />
-=======
-        <bindingRedirect oldVersion="0.0.0.0-9.0.0.4" newVersion="9.0.0.4" />
->>>>>>> 242f285c
       </dependentAssembly>
       <dependentAssembly>
         <assemblyIdentity name="System.Threading.Tasks.Extensions" publicKeyToken="cc7b13ffcd2ddd51" culture="neutral" />
@@ -61,7 +53,6 @@
       </dependentAssembly>
       <dependentAssembly>
         <assemblyIdentity name="System.Text.Encodings.Web" publicKeyToken="cc7b13ffcd2ddd51" culture="neutral" />
-<<<<<<< HEAD
         <bindingRedirect oldVersion="0.0.0.0-9.0.0.5" newVersion="9.0.0.5" />
       </dependentAssembly>
       <dependentAssembly>
@@ -79,25 +70,6 @@
       <dependentAssembly>
         <assemblyIdentity name="Microsoft.Extensions.Logging.Abstractions" publicKeyToken="adb9793829ddae60" culture="neutral" />
         <bindingRedirect oldVersion="0.0.0.0-9.0.0.5" newVersion="9.0.0.5" />
-=======
-        <bindingRedirect oldVersion="0.0.0.0-9.0.0.4" newVersion="9.0.0.4" />
-      </dependentAssembly>
-      <dependentAssembly>
-        <assemblyIdentity name="System.IdentityModel.Tokens.Jwt" publicKeyToken="31bf3856ad364e35" culture="neutral" />
-        <bindingRedirect oldVersion="0.0.0.0-8.9.0.0" newVersion="8.9.0.0" />
-      </dependentAssembly>
-      <dependentAssembly>
-        <assemblyIdentity name="Microsoft.IdentityModel.Tokens" publicKeyToken="31bf3856ad364e35" culture="neutral" />
-        <bindingRedirect oldVersion="0.0.0.0-8.9.0.0" newVersion="8.9.0.0" />
-      </dependentAssembly>
-      <dependentAssembly>
-        <assemblyIdentity name="Microsoft.Bcl.TimeProvider" publicKeyToken="cc7b13ffcd2ddd51" culture="neutral" />
-        <bindingRedirect oldVersion="0.0.0.0-9.0.0.4" newVersion="9.0.0.4" />
-      </dependentAssembly>
-      <dependentAssembly>
-        <assemblyIdentity name="Microsoft.Extensions.Logging.Abstractions" publicKeyToken="adb9793829ddae60" culture="neutral" />
-        <bindingRedirect oldVersion="0.0.0.0-9.0.0.4" newVersion="9.0.0.4" />
->>>>>>> 242f285c
       </dependentAssembly>
       <dependentAssembly>
         <assemblyIdentity name="Microsoft.Bcl.Memory" publicKeyToken="cc7b13ffcd2ddd51" culture="neutral" />
@@ -105,11 +77,7 @@
       </dependentAssembly>
       <dependentAssembly>
         <assemblyIdentity name="System.Diagnostics.DiagnosticSource" publicKeyToken="cc7b13ffcd2ddd51" culture="neutral" />
-<<<<<<< HEAD
         <bindingRedirect oldVersion="0.0.0.0-9.0.0.5" newVersion="9.0.0.5" />
-=======
-        <bindingRedirect oldVersion="0.0.0.0-9.0.0.4" newVersion="9.0.0.4" />
->>>>>>> 242f285c
       </dependentAssembly>
     </assemblyBinding>
   </runtime>
