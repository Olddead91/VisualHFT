﻿<Project Sdk="Microsoft.NET.Sdk">

  <PropertyGroup>
	  <OutputType>WinExe</OutputType>
	  <TargetFramework>net8.0-windows8.0</TargetFramework>
	  <Nullable>enable</Nullable>
	  <UseWPF>true</UseWPF>
	  <ApplicationIcon>Images\VisualHFT.ico</ApplicationIcon>
	  <RepositoryUrl>https://github.com/silahian/VisualHFT</RepositoryUrl>
	  <PackageIcon>VisualHFT.png</PackageIcon>
	  <SupportedOSPlatformVersion>8.0</SupportedOSPlatformVersion>
  </PropertyGroup>

  <ItemGroup>
    <Compile Remove="demoTradingCore\**" />
    <Compile Remove="packages\**" />
    <Compile Remove="VisualHFT.Commons.WPF\**" />
    <Compile Remove="VisualHFT.Commons\**" />
    <Compile Remove="VisualHFT.DataRetriever.TestingFramework\**" />
<<<<<<< HEAD
=======
    <Compile Remove="VisualHFT.MarketConnectors.Test\**" />
>>>>>>> 5b2b0c84
    <Compile Remove="VisualHFT.Plugins\**" />
    <EmbeddedResource Remove="demoTradingCore\**" />
    <EmbeddedResource Remove="packages\**" />
    <EmbeddedResource Remove="VisualHFT.Commons.WPF\**" />
    <EmbeddedResource Remove="VisualHFT.Commons\**" />
    <EmbeddedResource Remove="VisualHFT.DataRetriever.TestingFramework\**" />
<<<<<<< HEAD
=======
    <EmbeddedResource Remove="VisualHFT.MarketConnectors.Test\**" />
>>>>>>> 5b2b0c84
    <EmbeddedResource Remove="VisualHFT.Plugins\**" />
    <None Remove="demoTradingCore\**" />
    <None Remove="packages\**" />
    <None Remove="VisualHFT.Commons.WPF\**" />
    <None Remove="VisualHFT.Commons\**" />
    <None Remove="VisualHFT.DataRetriever.TestingFramework\**" />
<<<<<<< HEAD
=======
    <None Remove="VisualHFT.MarketConnectors.Test\**" />
>>>>>>> 5b2b0c84
    <None Remove="VisualHFT.Plugins\**" />
    <Page Remove="demoTradingCore\**" />
    <Page Remove="packages\**" />
    <Page Remove="VisualHFT.Commons.WPF\**" />
    <Page Remove="VisualHFT.Commons\**" />
    <Page Remove="VisualHFT.DataRetriever.TestingFramework\**" />
<<<<<<< HEAD
=======
    <Page Remove="VisualHFT.MarketConnectors.Test\**" />
>>>>>>> 5b2b0c84
    <Page Remove="VisualHFT.Plugins\**" />
  </ItemGroup>

  <ItemGroup>
    <None Remove="App.config" />
    <None Remove="debug.log" />
    <None Remove="Images\database.png" />
    <None Remove="Images\excel.png" />
    <None Remove="Images\ico.png" />
    <None Remove="Images\imgDepth.png" />
    <None Remove="Images\imgDepth1.png" />
    <None Remove="Images\imgDepth2.png" />
    <None Remove="Images\imgGreenBall.png" />
    <None Remove="Images\imgRedBall.png" />
    <None Remove="Images\imgYellowBall.png" />
    <None Remove="Images\LOBImbalance.png" />
    <None Remove="Images\new-window.png" />
    <None Remove="Images\pop-up.png" />
    <None Remove="Images\refresh.png" />
    <None Remove="Images\refreshD.png" />
    <None Remove="Images\send.png" />
    <None Remove="Images\sendingParam.png" />
    <None Remove="Images\settings.png" />
    <None Remove="Images\start.png" />
    <None Remove="Images\startD.png" />
    <None Remove="Images\stop.png" />
    <None Remove="Images\stopD.png" />
    <None Remove="Images\VPIN.png" />
    <None Remove="log4net.config" />
    <None Remove="README.md.bak" />
    <None Remove="README.md.docx" />
    <None Remove="VisualHFT.csproj.bak" />
  </ItemGroup>

	<ItemGroup>
		<Content Include="Images\VisualHFT.ico" />
		<Content Include="log4net.config">
			<CopyToOutputDirectory>PreserveNewest</CopyToOutputDirectory>
		</Content>
	</ItemGroup>

  <ItemGroup>
    <PackageReference Include="Fody" Version="6.9.2">
      <PrivateAssets>all</PrivateAssets>
      <IncludeAssets>runtime; build; native; contentfiles; analyzers; buildtransitive</IncludeAssets>
    </PackageReference>
    <PackageReference Include="log4net" Version="3.0.4" />
    <PackageReference Include="MaterialDesignColors" Version="5.2.1" />
    <PackageReference Include="MaterialDesignThemes" Version="5.2.1" />
    <PackageReference Include="MaterialDesignThemes.MahApps" Version="5.2.1" />
    <PackageReference Include="Newtonsoft.Json" Version="13.0.3" />
<<<<<<< HEAD
    <PackageReference Include="Prism.Core" Version="8.1.97" />
=======
    <PackageReference Include="OxyPlot.Wpf" Version="2.2.0" />
    <PackageReference Include="Prism.Core" Version="9.0.537" />
>>>>>>> 5b2b0c84
    <PackageReference Include="PropertyChanged.Fody" Version="4.1.0" />
  </ItemGroup>

  <ItemGroup>
    <ProjectReference Include="..\oxyplot\Source\OxyPlot.Wpf\OxyPlot.Wpf.csproj" />
    <ProjectReference Include="VisualHFT.Commons.WPF\VisualHFT.Commons.WPF.csproj" />
    <ProjectReference Include="VisualHFT.Commons\VisualHFT.Commons.csproj" />
    <ProjectReference Include="VisualHFT.Plugins\MarketConnectors.Binance\MarketConnectors.Binance.csproj" />
    <ProjectReference Include="VisualHFT.Plugins\MarketConnectors.Bitfinex\MarketConnectors.Bitfinex.csproj" />
    <ProjectReference Include="VisualHFT.Plugins\MarketConnectors.BitStamp\MarketConnectors.BitStamp.csproj" />
    <ProjectReference Include="VisualHFT.Plugins\MarketConnectors.Coinbase\MarketConnectors.Coinbase.csproj" />
    <ProjectReference Include="VisualHFT.Plugins\MarketConnectors.Gemini\MarketConnectors.Gemini\MarketConnectors.Gemini.csproj" />
    <ProjectReference Include="VisualHFT.Plugins\MarketConnectors.Kraken\MarketConnectors.Kraken.csproj" />
    <ProjectReference Include="VisualHFT.Plugins\MarketConnectors.KuCoin\MarketConnectors.KuCoin.csproj" />
    <ProjectReference Include="VisualHFT.Plugins\Studies.L2_OTT_Ratio\Studies.L2_OTT_Ratio.csproj" />
    <ProjectReference Include="VisualHFT.Plugins\Studies.LOBImbalance\Studies.LOBImbalance.csproj" />
    <ProjectReference Include="VisualHFT.Plugins\Studies.MarketResilience\Studies.MarketResilience.csproj" />
    <ProjectReference Include="VisualHFT.Plugins\Studies.VPIN\Studies.VPIN.csproj" />
  </ItemGroup>

  <ItemGroup>
    <Content Include="App.config">
      <CopyToOutputDirectory>PreserveNewest</CopyToOutputDirectory>
    </Content>
    <Resource Include="Images\database.png">
      <CopyToOutputDirectory>PreserveNewest</CopyToOutputDirectory>
    </Resource>
    <Resource Include="Images\excel.png">
      <CopyToOutputDirectory>PreserveNewest</CopyToOutputDirectory>
    </Resource>
    <Resource Include="Images\ico.png">
      <CopyToOutputDirectory>PreserveNewest</CopyToOutputDirectory>
    </Resource>
    <Resource Include="Images\imgDepth.png">
      <CopyToOutputDirectory>PreserveNewest</CopyToOutputDirectory>
    </Resource>
    <Resource Include="Images\imgDepth1.png">
      <CopyToOutputDirectory>PreserveNewest</CopyToOutputDirectory>
    </Resource>
    <Resource Include="Images\imgDepth2.png">
      <CopyToOutputDirectory>PreserveNewest</CopyToOutputDirectory>
    </Resource>
    <Resource Include="Images\imgGreenBall.png">
      <CopyToOutputDirectory>PreserveNewest</CopyToOutputDirectory>
    </Resource>
    <Resource Include="Images\imgRedBall.png">
      <CopyToOutputDirectory>PreserveNewest</CopyToOutputDirectory>
    </Resource>
    <Resource Include="Images\imgYellowBall.png">
      <CopyToOutputDirectory>PreserveNewest</CopyToOutputDirectory>
    </Resource>
    <Resource Include="Images\LOBImbalance.png">
      <CopyToOutputDirectory>PreserveNewest</CopyToOutputDirectory>
    </Resource>
    <Resource Include="Images\new-window.png">
      <CopyToOutputDirectory>PreserveNewest</CopyToOutputDirectory>
    </Resource>
    <Resource Include="Images\pop-up.png">
      <CopyToOutputDirectory>PreserveNewest</CopyToOutputDirectory>
    </Resource>
    <Resource Include="Images\refresh.png">
      <CopyToOutputDirectory>PreserveNewest</CopyToOutputDirectory>
    </Resource>
    <Resource Include="Images\refreshD.png">
      <CopyToOutputDirectory>PreserveNewest</CopyToOutputDirectory>
    </Resource>
    <Resource Include="Images\send.png">
      <CopyToOutputDirectory>PreserveNewest</CopyToOutputDirectory>
    </Resource>
    <Resource Include="Images\sendingParam.png">
      <CopyToOutputDirectory>PreserveNewest</CopyToOutputDirectory>
    </Resource>
    <Resource Include="Images\settings.png">
      <CopyToOutputDirectory>PreserveNewest</CopyToOutputDirectory>
    </Resource>
    <Resource Include="Images\start.png">
      <CopyToOutputDirectory>PreserveNewest</CopyToOutputDirectory>
    </Resource>
    <Resource Include="Images\startD.png">
      <CopyToOutputDirectory>PreserveNewest</CopyToOutputDirectory>
    </Resource>
    <Resource Include="Images\stop.png">
      <CopyToOutputDirectory>PreserveNewest</CopyToOutputDirectory>
    </Resource>
    <Resource Include="Images\stopD.png">
      <CopyToOutputDirectory>PreserveNewest</CopyToOutputDirectory>
    </Resource>
    <Resource Include="Images\VPIN.png">
      <CopyToOutputDirectory>PreserveNewest</CopyToOutputDirectory>
    </Resource>
  </ItemGroup>
	<ItemGroup>
		<None Update="Images\VisualHFT.png">
			<Pack>True</Pack>
			<PackagePath>\</PackagePath>
		</None>
	</ItemGroup>

</Project><|MERGE_RESOLUTION|>--- conflicted
+++ resolved
@@ -17,40 +17,28 @@
     <Compile Remove="VisualHFT.Commons.WPF\**" />
     <Compile Remove="VisualHFT.Commons\**" />
     <Compile Remove="VisualHFT.DataRetriever.TestingFramework\**" />
-<<<<<<< HEAD
-=======
     <Compile Remove="VisualHFT.MarketConnectors.Test\**" />
->>>>>>> 5b2b0c84
     <Compile Remove="VisualHFT.Plugins\**" />
     <EmbeddedResource Remove="demoTradingCore\**" />
     <EmbeddedResource Remove="packages\**" />
     <EmbeddedResource Remove="VisualHFT.Commons.WPF\**" />
     <EmbeddedResource Remove="VisualHFT.Commons\**" />
     <EmbeddedResource Remove="VisualHFT.DataRetriever.TestingFramework\**" />
-<<<<<<< HEAD
-=======
     <EmbeddedResource Remove="VisualHFT.MarketConnectors.Test\**" />
->>>>>>> 5b2b0c84
     <EmbeddedResource Remove="VisualHFT.Plugins\**" />
     <None Remove="demoTradingCore\**" />
     <None Remove="packages\**" />
     <None Remove="VisualHFT.Commons.WPF\**" />
     <None Remove="VisualHFT.Commons\**" />
     <None Remove="VisualHFT.DataRetriever.TestingFramework\**" />
-<<<<<<< HEAD
-=======
     <None Remove="VisualHFT.MarketConnectors.Test\**" />
->>>>>>> 5b2b0c84
     <None Remove="VisualHFT.Plugins\**" />
     <Page Remove="demoTradingCore\**" />
     <Page Remove="packages\**" />
     <Page Remove="VisualHFT.Commons.WPF\**" />
     <Page Remove="VisualHFT.Commons\**" />
     <Page Remove="VisualHFT.DataRetriever.TestingFramework\**" />
-<<<<<<< HEAD
-=======
     <Page Remove="VisualHFT.MarketConnectors.Test\**" />
->>>>>>> 5b2b0c84
     <Page Remove="VisualHFT.Plugins\**" />
   </ItemGroup>
 
@@ -102,12 +90,8 @@
     <PackageReference Include="MaterialDesignThemes" Version="5.2.1" />
     <PackageReference Include="MaterialDesignThemes.MahApps" Version="5.2.1" />
     <PackageReference Include="Newtonsoft.Json" Version="13.0.3" />
-<<<<<<< HEAD
-    <PackageReference Include="Prism.Core" Version="8.1.97" />
-=======
     <PackageReference Include="OxyPlot.Wpf" Version="2.2.0" />
     <PackageReference Include="Prism.Core" Version="9.0.537" />
->>>>>>> 5b2b0c84
     <PackageReference Include="PropertyChanged.Fody" Version="4.1.0" />
   </ItemGroup>
 
