--- conflicted
+++ resolved
@@ -1,14 +1,8 @@
-<<<<<<< HEAD
-GUI for enterprise level high frequency trading systems, making focus on visualizing market microstructure analytics, such Limit Order Book dynamic, latencies, execution quality, and other analytics.
-
-![Chart
-=======
 # VisualHFT
 
 GUI for enterprise level high frequency trading systems, making focus on visualizing market microstructure analytics, such Limit Order Book dynamic, latencies, execution quality, and other analytics.
 
 ![Limit Order Book Visualization](http://url/to/img.png)
->>>>>>> da256b1a
 
 Description automatically generated](Aspose.Words.5b849bdf-d96d-4013-ad76-8c3daba3aead.001.png)
 
